--- conflicted
+++ resolved
@@ -92,7 +92,7 @@
             expect(user.groups.length).to.eq(1)
             expect(adapter.h).to.eql(['POST:/users', 'POST:/groups', 'PUT:/groups/2'])
 
-<<<<<<< HEAD
+
     it "doesn't choke when loading a group without a members key", ->
       adapter.r['GET:/groups'] = groups: [{client_id: null, id: "1", name: "brogrammers", user_id: "1"}]
 
@@ -101,7 +101,8 @@
         expect(result.content.length).to.eq(1)
         expect(result.content[0].name).to.eq("brogrammers")
         expect(result.content[0].groups).to.be.undefined
-=======
+
+
     it 'adds a member to an existing group', ->
       adapter.r['GET:/groups/1'] = -> groups: {id: "1", name: "employees", members: [{id: "2", name: "kinz", group_id: "1", user_id: "3"}]}, users: {id: "3", name: "wtf", member_id: "2"}
 
@@ -130,8 +131,6 @@
         expect(group.members.length).to.eq(2)
         promise
 
-
->>>>>>> dcb8c521
 
   describe "managing comments", ->
 
